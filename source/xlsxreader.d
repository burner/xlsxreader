--- conflicted
+++ resolved
@@ -521,27 +521,13 @@
 		enforce(false, "Can not convert '" ~ var ~ "' to a DateTime");
 		assert(false, "Unreachable");
 	} else static if(is(T == Date)) {
-<<<<<<< HEAD
 		import std.math : lround;
-
-		return var.visit!(
-				(bool l) => Date.init,
-				(long l) => longToDate(l),
-				(double l) => doubleToDateTime(l).date,
-				(string l) => stringToDate(l),
-				(DateTime l) => l.date,
-				(Date l) => l,
-				(TimeOfDay l) => Date.init,
-				() => Date.init)
-			();
-=======
-		if(var.canConvertToLong()) {
+		if(var.canConvertToDouble()) {
+			return doubleToDateTime(to!double(var)).date;
+		} else if(var.canConvertToLong()) {
 			return longToDate(to!long(var));
-		} else if(var.canConvertToDouble()) {
-			return longToDate(lround(to!double(var)));
 		}
 		return stringToDate(var);
->>>>>>> 910c381b
 	} else static if(is(T == TimeOfDay)) {
 		double l = to!double(var);
 		return doubleToTimeOfDay(l - cast(long)l);
@@ -1143,16 +1129,6 @@
 	auto sheet = readSheet("leading_zeros.xlsx", "Sheet1");
 	auto a2 = sheet.cells.filter!(c => c.r == "A2");
 	assert(!a2.empty);
-<<<<<<< HEAD
-	assert(a2.front.value == "0012", format("%s", a2.front.value));
-}
-
-unittest {
-	auto s = readSheet("sample-xlsx2.xlsx", "Sheet1");
-	auto rslt = s.iterateColumn!Date(0, 1, 7).array;
-	auto toEqual = [ Date(2024,1,15), Date(2024,1,15), Date(2024,1,15), Date(2024,1,15), Date(2024,1,15), Date(2024,1,15)];
-	assert(rslt == toEqual);
-=======
 	assert(a2.front.xmlValue == "0012", format("%s", a2.front));
 }
 
@@ -1169,5 +1145,12 @@
 		];
 	assert(equal(rslt, target), format("\ngot: %s\nexp: %s\ntable %s", rslt
 				, target, s.toString()));
->>>>>>> 910c381b
+}
+
+unittest {
+	auto s = readSheet("sample-xlsx2.xlsx", "Sheet1");
+	auto rslt = s.iterateColumn!Date(0, 1, 7).array;
+	auto toEqual = [ Date(2024,1,15), Date(2024,1,15), Date(2024,1,15), Date(2024,1,15), Date(2024,1,15), Date(2024,1,15)];
+	assert(rslt == toEqual
+			, format("\n%s\n%s", toEqual, rslt));
 }