// TODO: add const access to getter functions, such as `getRow`
module xlsxreader;

import std.algorithm.iteration : filter, map, joiner;
import std.algorithm.mutation : reverse;
import std.algorithm.searching : all, canFind, startsWith;
import std.algorithm.sorting : sort;
import std.array : array, empty, front, replace, popFront;
import std.ascii : isDigit;
import std.conv : to;
import std.datetime : DateTime, Date, TimeOfDay;
import std.exception : enforce;
import std.file : read, exists, readText;
import std.format : format;
import std.range : tee;
import std.regex;
import std.stdio;
import std.traits : isIntegral, isFloatingPoint, isSomeString;
import std.typecons : tuple, Nullable, nullable;
import std.utf : byChar;
import std.variant : Algebraic, visit; // TODO: replace with import mir.algebraic : Algebraic, visit;
import std.zip;

import dxml.dom;

@safe:

///
struct Pos {
	// zero based
	size_t row;
	// zero based
	size_t col;
}

///
alias Data = Algebraic!(bool,long,double,string,DateTime,Date,TimeOfDay);

///
struct Cell {
	string loc;
	size_t row; // row[r]
	string t; // s or n, s for pointer, n for value, stored in v
	string r; // c[r]
	string v; // c.v the value or ptr
	string f; // c.f the formula
	string xmlValue;
	Pos position;
<<<<<<< HEAD

	bool canConvertTo(CellType ct) const @trusted {
		auto b = (bool l) {
			switch(ct) {
				case CellType.datetime: return false;
				case CellType.timeofday: return false;
				case CellType.date: return false;
				default: return true;
			}
		};

		auto dt = (DateTime l) {
			switch(ct) {
				case CellType.datetime: return true;
				case CellType.timeofday: return true;
				case CellType.date: return true;
				case CellType.double_: return true;
				default: return false;
			}
		};

		auto de = (Date l) {
			switch(ct) {
				case CellType.datetime: return false;
				case CellType.timeofday: return false;
				case CellType.date: return true;
				case CellType.double_: return true;
				case CellType.long_: return true;
				default: return false;
			}
		};

		auto tod = (TimeOfDay l) {
			switch(ct) {
				case CellType.datetime: return false;
				case CellType.timeofday: return true;
				case CellType.double_: return true;
				default: return false;
			}
		};

		auto l = (long l) {
			switch(ct) {
				case CellType.date: return !tryConvertTo!Date(l);
				case CellType.long_: return true;
				case CellType.string_: return true;
				case CellType.double_: return true;
				case CellType.bool_: return l == 0 || l == 1;
				default: return false;
			}
		};

		auto d = (double l) {
			switch(ct) {
				case CellType.string_: return true;
				case CellType.double_: return true;
				case CellType.datetime: return !tryConvertTo!DateTime(l);
				case CellType.date: return !tryConvertTo!Date(l);
				case CellType.timeofday: return !tryConvertTo!TimeOfDay(l);
				default: return false;
			}
		};

		auto s = (string l) {
			switch(ct) {
				case CellType.string_: return true;
				case CellType.bool_: return !tryConvertTo!bool(l);
				case CellType.long_: return !tryConvertTo!long(l);
				case CellType.double_: return !tryConvertTo!double(l);
				case CellType.datetime: return !tryConvertTo!DateTime(l);
				case CellType.date: return !tryConvertTo!Date(l);
				case CellType.timeofday: return !tryConvertTo!TimeOfDay(l);
				default: return false;
			}
		};

		return this.value.visit!(
				(bool l) => b(l),
				(long lo) => l(lo),
				(double l) => d(l),
				(string l) => s(l),
				(DateTime l) => dt(l),
				(Date l) => de(l),
				(TimeOfDay l) => tod(l),
				() => false)
			();
	}

	bool convertToBool() @trusted const {
		return convertTo!bool(this.value);
	}

	long convertToLong() @trusted const {
		return convertTo!long(this.value);
	}

	double convertToDouble() @trusted const {
		return convertTo!double(this.value);
	}

	string convertToString() @trusted const {
		return convertTo!string(this.value);
	}

	Date convertToDate() @trusted const {
		return convertTo!Date(this.value);
	}

	TimeOfDay convertToTimeOfDay() @trusted const {
		return convertTo!TimeOfDay(this.value);
	}

	DateTime convertToDateTime() @trusted const {
		return convertTo!DateTime(this.value);
	}
=======
>>>>>>> 4be25a2b
}

//
enum CellType {
	datetime,
	timeofday,
	date,
	bool_,
	double_,
	long_,
	string_
}

import std.ascii : toUpper;
///
struct Sheet {
	import std.ascii : toUpper;

	Cell[] cells;
	Cell[][] table;
	Pos maxPos;

	string toString() const @trusted {
		import std.format : formattedWrite;
		import std.array : appender;
		long[] maxCol = new long[](maxPos.col + 1);
		foreach(row; this.table) {
			foreach(idx, Cell col; row) {
				string s = col.xmlValue;

				maxCol[idx] = maxCol[idx] < s.length ? s.length : maxCol[idx];
			}
		}
		maxCol[] += 1;

		auto app = appender!string();
		foreach(row; this.table) {
			foreach(idx, Cell col; row) {
				string s = col.xmlValue;
				formattedWrite(app, "%*s, ", maxCol[idx], s);
			}
			formattedWrite(app, "\n");
		}
		return app.data;
	}

	void printTable() const {
		writeln(this.toString());
	}

	// Column

	Iterator!T getColumn(T)(size_t col, size_t startRow = 0, size_t endRow = size_t.max) {
		auto c = this.iterateColumn!T(col, startRow, endRow);
		return typeof(return)(c.array); // TODO: why .array?
	}

	private enum t = q{
	Iterator!(%1$s) getColumn%2$s(size_t col, size_t startRow = 0, size_t endRow = size_t.max) {
		return getColumn!(%1$s)(col, startRow, endRow);
	}
	};
	static foreach(T; ["long", "double", "string", "Date", "TimeOfDay",
			"DateTime"])
	{
		mixin(format(t, T, T[0].toUpper ~ T[1 .. $]));
	}

	ColumnUntyped iterateColumnUntyped(size_t col, size_t startRow = 0, size_t endRow = size_t.max) {
		return typeof(return)(&this, col, startRow, endRow);
	}

	Column!(T) iterateColumn(T)(size_t col, size_t startRow = 0, size_t endRow = size_t.max) {
		return typeof(return)(&this, col, startRow, endRow);
	}

	Column!(long) iterateColumnLong(size_t col, size_t startRow = 0, size_t endRow = size_t.max) {
		return typeof(return)(&this, col, startRow, endRow);
	}

	Column!(double) iterateColumnDouble(size_t col, size_t startRow = 0, size_t endRow = size_t.max) {
		return typeof(return)(&this, col, startRow, endRow);
	}

	Column!(string) iterateColumnString(size_t col, size_t startRow = 0, size_t endRow = size_t.max) {
		return typeof(return)(&this, col, startRow, endRow);
	}

	Column!(DateTime) iterateColumnDateTime(size_t col, size_t startRow = 0, size_t endRow = size_t.max)
	{
		return typeof(return)(&this, col, startRow, endRow);
	}

	Column!(Date) iterateColumnDate(size_t col, size_t startRow = 0, size_t endRow = size_t.max) {
		return typeof(return)(&this, col, startRow, endRow);
	}

	Column!(TimeOfDay) iterateColumnTimeOfDay(size_t col, size_t startRow = 0, size_t endRow = size_t.max)
	{
		return typeof(return)(&this, col, startRow, endRow);
	}

	// Row

	Iterator!T getRow(T)(size_t row, size_t startColumn = 0, size_t endColumn = size_t.max) {
		auto c = this.iterateRow!T(row, startColumn, endColumn);
		return typeof(return)(c.array); // TODO: why .array?
	}

	private enum t2 = q{
	Iterator!(%1$s) getRow%2$s(size_t row, size_t startColumn = 0, size_t endColumn = size_t.max) {
		return getRow!(%1$s)(row, startColumn, endColumn);
	}
	};
	static foreach(T; ["long", "double", "string", "Date", "TimeOfDay",
			"DateTime"])
	{
		mixin(format(t2, T, T[0].toUpper ~ T[1 .. $]));
	}

	RowUntyped iterateRowUntyped(size_t row, size_t startColumn = 0, size_t endColumn = size_t.max) {
		return typeof(return)(&this, row, startColumn, endColumn);
	}

	Row!(T) iterateRow(T)(size_t row, size_t startColumn = 0, size_t endColumn = size_t.max) @trusted /* TODO: remove @trusted when `&this` is stored in a @safe manner in `Row` */ {
		return typeof(return)(&this, row, startColumn, endColumn);
	}

	Row!(long) iterateRowLong(size_t row, size_t startColumn = 0, size_t endColumn = size_t.max) {
		return typeof(return)(&this, row, startColumn, endColumn);
	}

	Row!(double) iterateRowDouble(size_t row, size_t startColumn = 0, size_t endColumn = size_t.max) {
		return typeof(return)(&this, row, startColumn, endColumn);
	}

	Row!(string) iterateRowString(size_t row, size_t startColumn = 0, size_t endColumn = size_t.max) {
		return typeof(return)(&this, row, startColumn, endColumn);
	}

	Row!(DateTime) iterateRowDateTime(size_t row, size_t startColumn = 0, size_t endColumn = size_t.max)
	{
		return typeof(return)(&this, row, startColumn, endColumn);
	}

	Row!(Date) iterateRowDate(size_t row, size_t startColumn = 0, size_t endColumn = size_t.max) {
		return typeof(return)(&this, row, startColumn, endColumn);
	}

	Row!(TimeOfDay) iterateRowTimeOfDay(size_t row, size_t startColumn = 0, size_t endColumn = size_t.max)
	{
		return typeof(return)(&this, row, startColumn, endColumn);
	}
}

struct Iterator(T) {
	T[] data;

	this(T[] data) {
		this.data = data;
	}

	@property bool empty() const pure nothrow @nogc {
		return this.data.empty;
	}

	void popFront() {
		this.data.popFront();
	}

	@property T front() {
		return this.data.front;
	}

	inout(typeof(this)) save() inout pure nothrow @nogc {
		return this;
	}

	// Request random access.
	inout(T)[] array() inout @safe pure nothrow @nogc {
		return data;
	}
}

///
struct RowUntyped {
	Sheet* sheet;
	const size_t row;
	const size_t startColumn;
	const size_t endColumn;
	size_t cur;

	this(Sheet* sheet, size_t row, size_t startColumn = 0, size_t endColumn = size_t.max) pure nothrow @nogc {
		assert(sheet.table.length == sheet.maxPos.row + 1);
		this.sheet = sheet;
		this.row = row;
		this.startColumn = startColumn;
		this.endColumn = endColumn != size_t.max ? endColumn : sheet.maxPos.col + 1;
		this.cur = this.startColumn;
	}

	@property bool empty() const pure nothrow @nogc {
		return this.cur >= this.endColumn;
	}

	void popFront() pure nothrow @nogc {
		++this.cur;
	}

	inout(typeof(this)) save() inout pure nothrow @nogc {
		return this;
	}

	@property inout(Cell) front() inout pure nothrow @nogc {
		return this.sheet.table[this.row][this.cur];
	}
}

///
struct Row(T) {
	RowUntyped ru;
	T front;

	this(Sheet* sheet, size_t row, size_t startColumn = 0, size_t endColumn = size_t.max) {
		ru = RowUntyped(sheet, row, startColumn, endColumn);
		read();
	}

	@property bool empty() const pure nothrow @nogc {
		return this.ru.empty;
	}

	void popFront() {
		this.ru.popFront();
		if(!this.empty) {
			this.read();
		}
	}

	inout(typeof(this)) save() inout pure nothrow @nogc {
		return this;
	}

	private void read() {
<<<<<<< HEAD
		this.front = convertTo!T(this.ru.front.value);
	}

	bool canConvertTo(CellType ct) const {
		for(size_t it = this.ru.startColumn; it < this.ru.endColumn; ++it) {
			if(!this.ru.sheet.table[this.ru.row][it].canConvertTo(ct)) {
				return false;
			}
		}
		return true;
=======
		this.front = convertTo!T(this.ru.front.xmlValue);
>>>>>>> 4be25a2b
	}
}

///
struct ColumnUntyped {
	Sheet* sheet;
	const size_t col;
	const size_t startRow;
	const size_t endRow;
	size_t cur;

	this(Sheet* sheet, size_t col, size_t startRow = 0, size_t endRow = size_t.max) {
		assert(sheet.table.length == sheet.maxPos.row + 1);
		this.sheet = sheet;
		this.col = col;
		this.startRow = startRow;
		this.endRow = endRow != size_t.max ? endRow : sheet.maxPos.row + 1;
		this.cur = this.startRow;
	}

	@property bool empty() const pure nothrow @nogc {
		return this.cur >= this.endRow;
	}

	void popFront() {
		++this.cur;
	}

	inout(typeof(this)) save() inout pure nothrow @nogc {
		return this;
	}

	@property Cell front() {
		return this.sheet.table[this.cur][this.col];
	}
}

///
struct Column(T) {
	ColumnUntyped cu;

	T front;

	this(Sheet* sheet, size_t col, size_t startRow = 0, size_t endRow = size_t.max) {
		this.cu = ColumnUntyped(sheet, col, startRow, endRow);
		this.read();
	}

	@property bool empty() const pure nothrow @nogc {
		return this.cu.empty;
	}

	void popFront() {
		this.cu.popFront();
		if(!this.empty) {
			this.read();
		}
	}

	inout(typeof(this)) save() inout pure nothrow @nogc {
		return this;
	}

	private void read() {
<<<<<<< HEAD
		this.front = convertTo!T(this.cu.front.value);
	}

	bool canConvertTo(CellType ct) const {
		for(size_t it = this.cu.startRow; it < this.cu.endRow; ++it) {
			if(!this.cu.sheet.table[it][this.cu.col].canConvertTo(ct)) {
				return false;
			}
		}
		return true;
=======
		this.front = convertTo!T(this.cu.front.xmlValue);
>>>>>>> 4be25a2b
	}
}

unittest {
	import std.range : isForwardRange;
	import std.meta : AliasSeq;
	static foreach(T; AliasSeq!(long,double,DateTime,TimeOfDay,Date,string)) {{
		alias C = Column!T;
		alias R = Row!T;
		alias I = Iterator!T;
		static assert(isForwardRange!C, C.stringof);
		static assert(isForwardRange!R, R.stringof);
		static assert(isForwardRange!I, I.stringof);
	}}
}

Date longToDate(long d) {
	// modifed from https://www.codeproject.com/Articles/2750/
	// Excel-Serial-Date-to-Day-Month-Year-and-Vice-Versa

	// Excel/Lotus 123 have a bug with 29-02-1900. 1900 is not a
	// leap year, but Excel/Lotus 123 think it is...
	if(d == 60) {
		return Date(1900, 2,  29);
	} else if(d < 60) {
		// Because of the 29-02-1900 bug, any serial date
		// under 60 is one off... Compensate.
		++d;
	}

	// Modified Julian to DMY calculation with an addition of 2415019
	int l = cast(int)d + 68569 + 2415019;
	int n = int(( 4 * l ) / 146097);
	l = l - int(( 146097 * n + 3 ) / 4);
	int i = int(( 4000 * ( l + 1 ) ) / 1461001);
	l = l - int(( 1461 * i ) / 4) + 31;
	int j = int(( 80 * l ) / 2447);
	int nDay = l - int(( 2447 * j ) / 80);
	l = int(j / 11);
	int nMonth = j + 2 - ( 12 * l );
	int nYear = 100 * ( n - 49 ) + i + l;
	return Date(nYear, nMonth, nDay);
}

long dateToLong(Date d) {
	// modifed from https://www.codeproject.com/Articles/2750/
	// Excel-Serial-Date-to-Day-Month-Year-and-Vice-Versa

	// Excel/Lotus 123 have a bug with 29-02-1900. 1900 is not a
	// leap year, but Excel/Lotus 123 think it is...
	if(d.day == 29 && d.month == 2 && d.year == 1900) {
		return 60;
	}

	// DMY to Modified Julian calculated with an extra subtraction of 2415019.
	long nSerialDate =
			int(( 1461 * ( d.year + 4800 + int(( d.month - 14 ) / 12) ) ) / 4) +
			int(( 367 * ( d.month - 2 - 12 *
				( ( d.month - 14 ) / 12 ) ) ) / 12) -
				int(( 3 * ( int(( d.year + 4900
				+ int(( d.month - 14 ) / 12) ) / 100) ) ) / 4) +
				d.day - 2415019 - 32075;

	if(nSerialDate < 60) {
		// Because of the 29-02-1900 bug, any serial date
		// under 60 is one off... Compensate.
		nSerialDate--;
	}

	return nSerialDate;
}

unittest {
	auto ds = [ Date(1900,2,1), Date(1901, 2, 28), Date(2019, 06, 05) ];
	foreach(d; ds) {
		long l = dateToLong(d);
		Date r = longToDate(l);
		assert(r == d, format("%s %s", r, d));
	}
}

TimeOfDay doubleToTimeOfDay(double s) {
	import core.stdc.math : lround;
	double secs = (24.0 * 60.0 * 60.0) * s;

	// TODO not one-hundred my lround is needed
	int secI = to!int(lround(secs));

	return TimeOfDay(secI / 3600, (secI / 60) % 60, secI % 60);
}

double timeOfDayToDouble(TimeOfDay tod) {
	long h = tod.hour * 60 * 60;
	long m = tod.minute * 60;
	long s = tod.second;
	return (h + m + s) / (24.0 * 60.0 * 60.0);
}

unittest {
	auto tods = [ TimeOfDay(23, 12, 11), TimeOfDay(11, 0, 11),
		 TimeOfDay(0, 0, 0), TimeOfDay(0, 1, 0),
		 TimeOfDay(23, 59, 59), TimeOfDay(0, 0, 0)];
	foreach(tod; tods) {
		double d = timeOfDayToDouble(tod);
		assert(d <= 1.0, format("%s", d));
		TimeOfDay r = doubleToTimeOfDay(d);
		assert(r == tod, format("%s %s", r, tod));
	}
}

double datetimeToDouble(DateTime dt) {
	double d = dateToLong(dt.date);
	double t = timeOfDayToDouble(dt.timeOfDay);
	return d + t;
}

DateTime doubleToDateTime(double d) {
	long l = cast(long)d;
	Date dt = longToDate(l);
	TimeOfDay t = doubleToTimeOfDay(d - l);
	return DateTime(dt, t);
}

unittest {
	auto ds = [ Date(1900,2,1), Date(1901, 2, 28), Date(2019, 06, 05) ];
	auto tods = [ TimeOfDay(23, 12, 11), TimeOfDay(11, 0, 11),
		 TimeOfDay(0, 0, 0), TimeOfDay(0, 1, 0),
		 TimeOfDay(23, 59, 59), TimeOfDay(0, 0, 0)];
	foreach(d; ds) {
		foreach(tod; tods) {
			DateTime dt = DateTime(d, tod);
			double dou = datetimeToDouble(dt);

			Date rd = longToDate(cast(long)dou);
			assert(rd == d, format("%s %s", rd, d));

			double rest = dou - cast(long)dou;
			TimeOfDay rt = doubleToTimeOfDay(dou - cast(long)dou);
			assert(rt == tod, format("%s %s", rt, tod));

			DateTime r = doubleToDateTime(dou);
			assert(r == dt, format("%s %s", r, dt));
		}
	}
}

Date stringToDate(string s) {
	import std.array : split;
	import std.string : indexOf;

	if(s.indexOf('/') != -1) {
		auto sp = s.split('/');
		enforce(sp.length == 3, format("[%s]", sp));
		return Date(to!int(sp[2]), to!int(sp[1]), to!int(sp[0]));
	} else {
		return longToDate(to!long(s));
	}
}

bool tryConvertTo(T,S)(S var) @trusted {
	return !(tryConvertToImpl!T(Data(var)).isNull());
}

Nullable!(T) tryConvertToImpl(T)(Data var) {
	try {
		return nullable(convertTo!T(var));
	} catch(Exception e) {
		return Nullable!T();
	}
}

<<<<<<< HEAD
T convertTo(T)(in Data var) @trusted {
	static if(is(T == Data)) {
		return var;
	} else static if(isSomeString!T) {
		return var.visit!(
			(bool l) => to!string(l),
			(long l) => to!string(l),
			(double l) => format("%f", l),
			(string l) => l,
			(DateTime l) => l.toISOExtString(),
			(Date l) => l.toISOExtString(),
			(TimeOfDay l) => l.toISOExtString(),
			() => "")
		();
	} else static if(is(T == bool)) {
		if(var.type != typeid(bool) && var.type != typeid(long)
		   && var.type == typeid(string))
		{
			throw new Exception("Can not convert " ~ var.type.toString() ~
								" to bool");
		}
		return var.visit!(
			(bool l) => l,
			(long l) => l == 0 ? false : true,
			(string l) => to!bool(l),
			(double l) => false,
			(DateTime l) => false,
			(Date l) => false,
			(TimeOfDay l) => false,
			() => false)
		();
	} else static if(isIntegral!T) {
		return var.visit!(
			(bool l) => to!T(l),
			(long l) => to!T(l),
			(double l) => to!T(l),
			(string l) => to!T(l),
			(DateTime l) => to!T(dateToLong(l.date)),
			(Date l) => to!T(dateToLong(l)),
			(TimeOfDay l) => to!T(0),
			() => to!T(0))
		();
	} else static if(isFloatingPoint!T) {
		return var.visit!(
			(bool l) => to!T(l),
			(long l) => to!T(l),
			(double l) => to!T(l),
			(string l) => to!T(l),
			(DateTime l) => to!T(dateToLong(l.date)),
			(Date l) => to!T(dateToLong(l)),
			(TimeOfDay l) => to!T(0),
			() => T.init)
		();
	} else static if(is(T == DateTime)) {
		return var.visit!(
			(bool l) => DateTime.init,
			(long l) => doubleToDateTime(to!long(l)),
			(double l) => doubleToDateTime(l),
			(string l) => doubleToDateTime(to!double(l)),
			(DateTime l) => l,
			(Date l) => DateTime(l, TimeOfDay.init),
			(TimeOfDay l) => DateTime(Date.init, l),
			() => DateTime.init)
		();
	} else static if(is(T == Date)) {
		import std.math : lround;

		return var.visit!(
			(bool l) => Date.init,
			(long l) => longToDate(l),
			(double l) => longToDate(lround(l)),
			(string l) => stringToDate(l),
			(DateTime l) => l.date,
			(Date l) => l,
			(TimeOfDay l) => Date.init,
			() => Date.init)
		();
	} else static if(is(T == TimeOfDay)) {
		import std.math : lround;

		return var.visit!(
			(bool l) => TimeOfDay.init,
			(long l) => TimeOfDay.init,
			(double l) => doubleToTimeOfDay(l - cast(long)l),
			(string l) => doubleToTimeOfDay(
				to!double(l) - cast(long)to!double(l)
			),
			(DateTime l) => l.timeOfDay,
			(Date l) => TimeOfDay.init,
			(TimeOfDay l) => l,
			() => TimeOfDay.init)
		();
	}
	assert(false, T.stringof);
}

private ZipArchive readFile(in string filename) @trusted {
	enforce(exists(filename), "File with name " ~ filename ~ " does not exist");
	return new typeof(return)(read(filename));
=======
T convertTo(T)(string var) {
	import std.math : lround;

	static if(isSomeString!T) {
		return to!T(var);
	} else static if(is(T == bool)) {
		return var == "1";
	} else static if(isIntegral!T) {
		return to!T(var);
	} else static if(isFloatingPoint!T) {
		return to!T(var);
	} else static if(is(T == DateTime)) {
		if(var.canConvertToLong()) {
			return doubleToDateTime(to!long(var));
		} else if(var.canConvertToDouble()) {
			return doubleToDateTime(to!double(var));
		}
		enforce(false, "Can not convert '" ~ var ~ "' to a DateTime");
		assert(false, "Unreachable");
	} else static if(is(T == Date)) {
		if(var.canConvertToLong()) {
			return longToDate(to!long(var));
		} else if(var.canConvertToDouble()) {
			return longToDate(lround(to!double(var)));
		}
		return stringToDate(var);
	} else static if(is(T == TimeOfDay)) {
		double l = to!double(var);
		return doubleToTimeOfDay(l - cast(long)l);
	} else {
		static assert(false, T.stringof ~ " not supported");
	}
}

private ZipArchive readFile(string filename) {
	enforce(exists(filename), "File with name " ~ filename ~ " does not
			exist");

	auto file = new ZipArchive(read(filename));
	return file;
>>>>>>> 4be25a2b
}

struct SheetNameId {
	string name;
	int id;
	string rid;
}

string convertToString(in ubyte[] d) @trusted {
	import std.encoding;
	auto b = getBOM(d);
	switch(b.schema) {
		case BOM.none:
			return cast(string)d;
		case BOM.utf8:
			return cast(string)(d[3 .. $]);
		case BOM.utf16be: goto default;
		case BOM.utf16le: goto default;
		case BOM.utf32be: goto default;
		case BOM.utf32le: goto default;
		default:
			string ret;
			transcode(d, ret);
			return ret;
	}
}

SheetNameId[] sheetNames(in string filename) @trusted {
	auto file = readFile(filename);
	auto ams = file.directory;
	immutable wbStr = "xl/workbook.xml";
	if(wbStr !in ams) {
		return SheetNameId[].init;
	}
	ubyte[] wb = file.expand(ams[wbStr]);
	string wbData = convertToString(wb);

	auto dom = parseDOM(wbData);
	if(dom.children.length != 1) {
		return [];
	}
	auto workbook = dom.children[0];
	string sheetName = workbook.name == "workbook"
		? "sheets" : "s:sheets";
	if(workbook.name != "workbook" && workbook.name != "s:workbook") {
		return [];
	}
	auto sheetsRng = workbook.children.filter!(c => c.name == sheetName);
	if(sheetsRng.empty) {
		return [];
	}

	return sheetsRng.front.children
		.map!(s => SheetNameId(
					s.attributes.filter!(a => a.name == "name").front.value
						.specialCharacterReplacementReverse(),
					s.attributes.filter!(a => a.name == "sheetId").front
						.value.to!int(),
					s.attributes.filter!(a => a.name == "r:id").front.value,
				)
		)
		.array
		.sort!((a, b) => a.id < b.id)
		.release;
}

unittest {
	auto r = sheetNames("multitable.xlsx");
	assert(r[0].name == "wb1");
	assert(r[0].id == 1);
}

unittest {
	auto r = sheetNames("sheetnames.xlsx");
	assert(r[0].name == "A & B ;", r[0].name);
	assert(r[0].id == 1);
}

struct Relationships {
	string id;
	string file;
}

Relationships[string] parseRelationships(ZipArchive za, ArchiveMember am) @trusted {
	ubyte[] d = za.expand(am);
	string relData = convertToString(d);
	auto dom = parseDOM(relData);
	assert(dom.children.length == 1);
	auto rel = dom.children[0];
	assert(rel.name == "Relationships");
	auto relRng = rel.children.filter!(c => c.name == "Relationship");
	assert(!relRng.empty);

	Relationships[string] ret;
	foreach(r; relRng) {
		Relationships tmp;
		tmp.id = r.attributes.filter!(a => a.name == "Id")
			.front.value;
		tmp.file = r.attributes.filter!(a => a.name == "Target")
			.front.value;
		ret[tmp.id] = tmp;
	}
	return ret;
}

Sheet readSheet(in string filename, in string sheetName) {
	SheetNameId[] sheets = sheetNames(filename);
	auto sRng = sheets.filter!(s => s.name == sheetName);
	enforce(!sRng.empty, "No sheet with name " ~ sheetName
			~ " found in file " ~ filename);
	return readSheetImpl(filename, sRng.front.rid);
}

string eatXlPrefix(string fn) {
	foreach(p; ["xl//", "/xl/"]) {
		if(fn.startsWith(p)) {
			return fn[p.length .. $];
		}
	}
	return fn;
}

Sheet readSheetImpl(in string filename, in string rid) @trusted {
	scope(failure) {
		writefln("Failed at file '%s' and sheet '%s'", filename, rid);
	}
	auto file = readFile(filename);
	auto ams = file.directory;
	immutable ss = "xl/sharedStrings.xml";
	string[] sharedStrings = (ss in ams)
		? readSharedEntries(file, ams[ss])
		: [];
	//logf("%s", sharedStrings);

	Relationships[string] rels = parseRelationships(file,
			ams["xl/_rels/workbook.xml.rels"]);

	Relationships* sheetRel = rid in rels;
	enforce(sheetRel !is null, format("Could not find '%s' in '%s'", rid,
				filename));
	string shrFn = eatXlPrefix(sheetRel.file);
	string fn = "xl/" ~ shrFn;
	ArchiveMember* sheet = fn in ams;
	enforce(sheet !is null, format("sheetRel.file orig '%s', fn %s not in [%s]",
				sheetRel.file, fn, ams.keys()));

	Sheet ret;
	ret.cells = insertValueIntoCell(readCells(file, *sheet), sharedStrings);
	Pos maxPos;
	foreach(ref c; ret.cells) {
		c.position = toPos(c.r);
		maxPos = elementMax(maxPos, c.position);
	}
	ret.maxPos = maxPos;
	ret.table = new Cell[][](ret.maxPos.row + 1, ret.maxPos.col + 1);
	foreach(c; ret.cells) {
		ret.table[c.position.row][c.position.col] = c;
	}
	// debug writeln("xlsxreader: sheet members: cells.length:", ret.cells.length, " table.length:", ret.table.length, " table[0].length:", ret.table[0].length, " ret.maxPos:", ret.maxPos);
	return ret;
}

<<<<<<< HEAD
Data[] readSharedEntries(ZipArchive za, ArchiveMember am) @trusted {
=======
string[] readSharedEntries(ZipArchive za, ArchiveMember am) {
>>>>>>> 4be25a2b
	ubyte[] ss = za.expand(am);
	string ssData = convertToString(ss);
	auto dom = parseDOM(ssData);
	string[] ret;
	if(dom.type != EntityType.elementStart) {
		return ret;
	}
	assert(dom.children.length == 1);
	auto sst = dom.children[0];
	assert(sst.name == "sst");
	if(sst.type != EntityType.elementStart || sst.children.empty) {
		return ret;
	}
	auto siRng = sst.children.filter!(c => c.name == "si");
	foreach(si; siRng) {
		if(si.type != EntityType.elementStart) {
			continue;
		}
		//ret ~= extractData(si);
		string tmp;
		foreach(tORr; si.children) {
			if(tORr.name == "t" && tORr.type == EntityType.elementStart
					&& !tORr.children.empty)
			{
				//ret ~= Data(convert(tORr.children[0].text));
				ret ~= tORr.children[0].text.removeSpecialCharacter();
			} else if(tORr.name == "r") {
				foreach(r; tORr.children.filter!(r => r.name == "t")) {
					if(r.type == EntityType.elementStart && !r.children.empty) {
						tmp ~= r.children[0].text.removeSpecialCharacter();
					}
				}
			} else {
				//ret ~= Data.init;
				ret ~= "";
			}
		}
		if(!tmp.empty) {
			//ret ~= Data(convert(tmp));
			ret ~= tmp.removeSpecialCharacter();
		}
	}
	return ret;
}

string extractData(DOMEntity!string si) {
	string tmp;
	foreach(tORr; si.children) {
		if(tORr.name == "t") {
			if(!tORr.attributes.filter!(a => a.name == "xml:space").empty) {
				return "";
			} else if(tORr.type == EntityType.elementStart
					&& !tORr.children.empty)
			{
				return tORr.children[0].text;
			} else {
				return "";
			}
		} else if(tORr.name == "r") {
			foreach(r; tORr.children.filter!(r => r.name == "t")) {
				tmp ~= r.children[0].text;
			}
		}
	}
	if(!tmp.empty) {
		return tmp;
	}
	assert(false);
}

private bool canConvertToLong(in string s) {
	if(s.empty) {
		return false;
	}
	return s.byChar.all!isDigit();
}

private immutable rs = r"[\+-]{0,1}[0-9][0-9]*\.[0-9]*";
private auto rgx = ctRegex!rs;

<<<<<<< HEAD
private bool canConvertToDouble(in string s) {
=======
private bool canConvertToDoubleOld(string s) {
>>>>>>> 4be25a2b
	auto cap = matchAll(s, rgx);
	return cap.empty || cap.front.hit != s ? false : true;
}

<<<<<<< HEAD
Data convert(in string s) @trusted {
=======
private bool canConvertToDouble(string s) pure @safe @nogc {
	if(s.startsWith('+') || s.startsWith('-')) {
		s = s[1 .. $];
	}
	if(s.empty) {
		return false;
	}

	if(s[0] < '0' || s[0] > '9') { // at least one in [0-9]
		return false;
	}

	s = s[1 .. $];

	if(s.empty) {
		return true;
	}

	while(!s.empty && s[0] >= '0' && s[0] <= '9') {
		s = s[1 .. $];
	}
	if(s.empty) {
		return true;
	}
	if(s[0] != '.') {
		return false;
	}
	s = s[1 .. $];
	if(s.empty) {
		return true;
	}

	while(!s.empty && s[0] >= '0' && s[0] <= '9') {
		s = s[1 .. $];
	}

	return s.empty;
}

unittest {
	static struct Test {
		string tt;
		bool rslt;
	}
	auto tests =
		[ Test("-", false)
		, Test("0.0", true)
		, Test("-0.", true)
		, Test("-0.0", true)
		, Test("-0.a", false)
		, Test("-0.0", true)
		, Test("-1100.0", true)
		];
	foreach(t; tests) {
		assert(canConvertToDouble(t.tt) == canConvertToDoubleOld(t.tt)
				&& canConvertToDouble(t.tt) == t.rslt
			, format("%s %s %s %s", t.tt
				, canConvertToDouble(t.tt), canConvertToDoubleOld(t.tt)
				, t.rslt));
	}
}

string removeSpecialCharacter(string s) {
>>>>>>> 4be25a2b
	struct ToRe {
		string from;
		string to;
	}

	immutable ToRe[] toRe = [
		ToRe( "&amp;", "&"),
		ToRe( "&gt;", "<"),
		ToRe( "&lt;", ">"),
		ToRe( "&quot;", "\""),
		ToRe( "&apos;", "'")
	];

	string replaceStrings(string s) {
		import std.algorithm.searching : canFind;
		import std.array : replace;
		foreach(tr; toRe) {
			while(canFind(s, tr.from)) {
				s = s.replace(tr.from, tr.to);
			}
		}
		return s;
	}

	return replaceStrings(s);
}

Cell[] readCells(ZipArchive za, ArchiveMember am) @trusted {
	Cell[] ret;
	ubyte[] ss = za.expand(am);
	string ssData = convertToString(ss);
	auto dom = parseDOM(ssData);
	assert(dom.children.length == 1);
	auto ws = dom.children[0];
	if(ws.name != "worksheet") {
		return ret;
	}
	auto sdRng = ws.children.filter!(c => c.name == "sheetData");
	assert(!sdRng.empty);
	if(sdRng.front.type != EntityType.elementStart) {
		return ret;
	}
	auto rows = sdRng.front.children
		.filter!(r => r.name == "row");

	foreach(ref row; rows) {
		if(row.type != EntityType.elementStart || row.children.empty) {
			continue;
		}
		foreach(ref c; row.children.filter!(r => r.name == "c")) {
			Cell tmp;
			tmp.row = row.attributes.filter!(a => a.name == "r")
				.front.value.to!size_t();
			tmp.r = c.attributes.filter!(a => a.name == "r")
				.front.value;
			auto t = c.attributes.filter!(a => a.name == "t");
			if(t.empty) {
				// we assume that no t attribute means direct number
				//writefln("Found a strange empty cell \n%s", c);
			} else {
				tmp.t = t.front.value;
			}
			if(tmp.t == "s" || tmp.t == "n") {
				if(c.type == EntityType.elementStart) {
					auto v = c.children.filter!(c => c.name == "v");
					//enforce(!v.empty, format("r %s", tmp.row));
					if(!v.empty && v.front.type == EntityType.elementStart
							&& !v.front.children.empty)
					{
						tmp.v = v.front.children[0].text;
					} else {
						tmp.v = "";
					}
				}
			} else if(tmp.t == "inlineStr") {
				auto is_ = c.children.filter!(c => c.name == "is");
				tmp.v = extractData(is_.front);
			} else if(c.type == EntityType.elementStart) {
				auto v = c.children.filter!(c => c.name == "v");
				if(!v.empty && v.front.type == EntityType.elementStart
						&& !v.front.children.empty)
				{
					tmp.v = v.front.children[0].text;
				}
			}
			if(c.type == EntityType.elementStart) {
				auto f = c.children.filter!(c => c.name == "f");
				if(!f.empty && f.front.type == EntityType.elementStart) {
					tmp.f = f.front.children[0].text;
				}
			}
			ret ~= tmp;
		}
	}
	return ret;
}

<<<<<<< HEAD
Cell[] insertValueIntoCell(Cell[] cells, Data[] ss) @trusted {
=======
Cell[] insertValueIntoCell(Cell[] cells, string[] ss) {
>>>>>>> 4be25a2b
	immutable excepted = ["n", "s", "b", "e", "str", "inlineStr"];
	immutable same = ["n", "e", "str", "inlineStr"];
	foreach(ref Cell c; cells) {
		assert(canFind(excepted, c.t) || c.t.empty,
				format("'%s' not in [%s]", c.t, excepted));
		if(c.t.empty) {
			//c.value = convert(c.v);
			c.xmlValue = c.v.removeSpecialCharacter();
		} else if(canFind(same, c.t)) {
			//c.value = convert(c.v);
			c.xmlValue = c.v.removeSpecialCharacter();
		} else if(c.t == "b") {
			//logf("'%s' %s", c.v, c);
			//c.value = c.v == "1";
			c.xmlValue = c.v.removeSpecialCharacter();
		} else {
			if(!c.v.empty) {
				size_t idx = to!size_t(c.v);
				//logf("'%s' %s", c.v, idx);
				//c.value = ss[idx];
				c.xmlValue = ss[idx];
			}
		}
	}
	return cells;
}

Pos toPos(in string s) {
	import std.string : indexOfAny;
	import std.math : pow;
	ptrdiff_t fn = s.indexOfAny("0123456789");
	enforce(fn != -1, s);
	size_t row = to!size_t(to!long(s[fn .. $]) - 1);
	size_t col = 0;
	string colS = s[0 .. fn];
	foreach(idx, char c; colS) {
		col = col * 26 + (c - 'A' + 1);
	}
	return Pos(row, col - 1);
}

unittest {
	assert(toPos("A1").col == 0);
	assert(toPos("Z1").col == 25);
	assert(toPos("AA1").col == 26);
}

Pos elementMax(Pos a, Pos b) {
	return Pos(a.row < b.row ? b.row : a.row,
			a.col < b.col ? b.col : a.col);
}

<<<<<<< HEAD
@trusted unittest {
	import std.math : approxEqual;
=======
string specialCharacterReplacement(string s) {
	return s.replace("\"", "&quot;")
		.replace("'", "&apos;")
		.replace("<", "&lt;")
		.replace(">", "&gt;")
		.replace("&", "&amp;");
}

string specialCharacterReplacementReverse(string s) {
	return s.replace("&quot;", "\"")
		.replace("&apos;", "'")
		.replace("&lt;", "<")
		.replace("&gt;", ">")
		.replace("&amp;", "&");
}

unittest {
	import std.math : isClose;
>>>>>>> 4be25a2b
	auto r = readSheet("multitable.xlsx", "wb1");
	assert(isClose(r.table[12][5].xmlValue.to!double(), 26.74),
			format("%s", r.table[12][5])
		);

	assert(isClose(r.table[13][5].xmlValue.to!double(), -26.74),
			format("%s", r.table[13][5])
		);
}

@trusted unittest {
	import std.algorithm.comparison : equal;
	auto s = readSheet("multitable.xlsx", "wb1");
	auto r = s.iterateRow!long(15, 1, 6);

	auto expected = [1, 2, 3, 4, 5];
	assert(equal(r, expected), format("%s", r));

	auto r2 = s.getRow!long(15, 1, 6);
	assert(equal(r, expected));

	auto it = s.iterateRowLong(15, 1, 6);
	assert(equal(r2, it));

	auto it2 = s.iterateRowUntyped(15, 1, 6)
		.map!(it => format("%s", it))
		.array;
}

@trusted unittest {
	import std.algorithm.comparison : equal;
	auto s = readSheet("multitable.xlsx", "wb2");
	//writefln("%s\n%(%s\n%)", s.maxPos, s.cells);
	auto rslt = s.iterateColumn!Date(1, 1, 6);
	auto rsltUt = s.iterateColumnUntyped(1, 1, 6)
		.map!(it => format("%s", it))
		.array;
	assert(!rsltUt.empty);

	auto target = [Date(2019,5,01), Date(2016,12,27), Date(1976,7,23),
		 Date(1986,7,2), Date(2038,1,19)
	];
	assert(equal(rslt, target), format("\n%s\n%s", rslt, target));

	auto it = s.getColumn!Date(1, 1, 6);
	assert(equal(rslt, it));

	auto it2 = s.getColumnDate(1, 1, 6);
	assert(equal(rslt, it2));
}

@trusted unittest {
	import std.algorithm.comparison : equal;
	auto s = readSheet("multitable.xlsx", "Sheet3");
	writeln(s.table[0][0].xmlValue);
	assert(s.table[0][0].xmlValue.to!long(),
			format("%s", s.table[0][0].xmlValue));
	//assert(s.table[0][0].canConvertTo(CellType.bool_));
}

@trusted unittest {
	import std.file : dirEntries, SpanMode;
	import std.traits : EnumMembers;
	foreach(de; dirEntries("xlsx_files/", "*.xlsx", SpanMode.depth)
			.filter!(a => a.name != "xlsx_files/data03.xlsx"))
	{
		//writeln(de.name);
		auto sn = sheetNames(de.name);
		foreach(s; sn) {
			auto sheet = readSheet(de.name, s.name);
			foreach(cell; sheet.cells) {
			}
		}
	}
}

unittest {
	import std.algorithm.comparison : equal;
	auto sheet = readSheet("testworkbook.xlsx", "ws1");
	//writefln("%(%s\n%)", sheet.cells);
	//writeln(sheet.toString());
	assert(sheet.table[2][3].xmlValue.to!long() == 1337);

	auto c = sheet.getColumnLong(3, 2, 5);
	auto r = [1337, 2, 3];
	assert(equal(c, r), format("%s %s", c, sheet.toString()));

	auto c2 = sheet.getColumnString(4, 2, 5);
	string f2 = sheet.table[2][4].xmlValue;
	assert(f2 == "hello", f2);
	f2 = sheet.table[3][4].xmlValue;
	assert(f2 == "sil", f2);
	f2 = sheet.table[4][4].xmlValue;
	assert(f2 == "foo", f2);
	auto r2 = ["hello", "sil", "foo"];
	assert(equal(c2, r2), format("%s", c2));
}

<<<<<<< HEAD
@trusted unittest {
	import std.math : approxEqual;
=======
unittest {
	import std.math : isClose;
>>>>>>> 4be25a2b
	auto sheet = readSheet("toto.xlsx", "Trades");
	writefln("%(%s\n%)", sheet.cells);

	auto r = sheet.getRowString(1, 0, 2).array;

	double d = to!double(r[1]);
	assert(isClose(d, 38204642.510000));
}

unittest {
	auto sheet = readSheet("leading_zeros.xlsx", "Sheet1");
	auto a2 = sheet.cells.filter!(c => c.r == "A2");
	assert(!a2.empty);
	assert(a2.front.xmlValue == "0012", format("%s", a2.front));
}

unittest {
	import std.algorithm.comparison : equal;
	auto s = readSheet("datetimes.xlsx", "Sheet1");
	//writefln("%s\n%(%s\n%)", s.maxPos, s.cells);
	auto rslt = s.iterateColumn!DateTime(0, 0, 2);
	assert(!rslt.empty);

	auto target =
		[ DateTime(Date(1986,1,11), TimeOfDay.init)
		, DateTime(Date(1986,7,2), TimeOfDay.init)
		];
	assert(equal(rslt, target), format("\ngot: %s\nexp: %s\ntable %s", rslt
				, target, s.toString()));
}<|MERGE_RESOLUTION|>--- conflicted
+++ resolved
@@ -46,7 +46,6 @@
 	string f; // c.f the formula
 	string xmlValue;
 	Pos position;
-<<<<<<< HEAD
 
 	bool canConvertTo(CellType ct) const @trusted {
 		auto b = (bool l) {
@@ -162,8 +161,6 @@
 	DateTime convertToDateTime() @trusted const {
 		return convertTo!DateTime(this.value);
 	}
-=======
->>>>>>> 4be25a2b
 }
 
 //
@@ -408,7 +405,6 @@
 	}
 
 	private void read() {
-<<<<<<< HEAD
 		this.front = convertTo!T(this.ru.front.value);
 	}
 
@@ -419,9 +415,6 @@
 			}
 		}
 		return true;
-=======
-		this.front = convertTo!T(this.ru.front.xmlValue);
->>>>>>> 4be25a2b
 	}
 }
 
@@ -486,7 +479,6 @@
 	}
 
 	private void read() {
-<<<<<<< HEAD
 		this.front = convertTo!T(this.cu.front.value);
 	}
 
@@ -497,9 +489,6 @@
 			}
 		}
 		return true;
-=======
-		this.front = convertTo!T(this.cu.front.xmlValue);
->>>>>>> 4be25a2b
 	}
 }
 
@@ -671,21 +660,11 @@
 	}
 }
 
-<<<<<<< HEAD
-T convertTo(T)(in Data var) @trusted {
-	static if(is(T == Data)) {
-		return var;
-	} else static if(isSomeString!T) {
-		return var.visit!(
-			(bool l) => to!string(l),
-			(long l) => to!string(l),
-			(double l) => format("%f", l),
-			(string l) => l,
-			(DateTime l) => l.toISOExtString(),
-			(Date l) => l.toISOExtString(),
-			(TimeOfDay l) => l.toISOExtString(),
-			() => "")
-		();
+T convertTo(T)(string var) {
+	import std.math : lround;
+
+	static if(isSomeString!T) {
+		return to!T(var);
 	} else static if(is(T == bool)) {
 		if(var.type != typeid(bool) && var.type != typeid(long)
 		   && var.type == typeid(string))
@@ -714,6 +693,7 @@
 			(TimeOfDay l) => to!T(0),
 			() => to!T(0))
 		();
+		// return to!T(var);
 	} else static if(isFloatingPoint!T) {
 		return var.visit!(
 			(bool l) => to!T(l),
@@ -725,6 +705,7 @@
 			(TimeOfDay l) => to!T(0),
 			() => T.init)
 		();
+		// return to!T(var);
 	} else static if(is(T == DateTime)) {
 		return var.visit!(
 			(bool l) => DateTime.init,
@@ -736,6 +717,13 @@
 			(TimeOfDay l) => DateTime(Date.init, l),
 			() => DateTime.init)
 		();
+		// if(var.canConvertToLong()) {
+		// 	return doubleToDateTime(to!long(var));
+		// } else if(var.canConvertToDouble()) {
+		// 	return doubleToDateTime(to!double(var));
+		// }
+		// enforce(false, "Can not convert '" ~ var ~ "' to a DateTime");
+		// assert(false, "Unreachable");
 	} else static if(is(T == Date)) {
 		import std.math : lround;
 
@@ -749,6 +737,12 @@
 			(TimeOfDay l) => Date.init,
 			() => Date.init)
 		();
+		// if(var.canConvertToLong()) {
+		// 	return longToDate(to!long(var));
+		// } else if(var.canConvertToDouble()) {
+		// 	return longToDate(lround(to!double(var)));
+		// }
+		// return stringToDate(var);
 	} else static if(is(T == TimeOfDay)) {
 		import std.math : lround;
 
@@ -764,55 +758,16 @@
 			(TimeOfDay l) => l,
 			() => TimeOfDay.init)
 		();
-	}
-	assert(false, T.stringof);
+	// 	double l = to!double(var);
+	// 	return doubleToTimeOfDay(l - cast(long)l);
+	// } else {
+	// 	static assert(false, T.stringof ~ " not supported");
+	}
 }
 
 private ZipArchive readFile(in string filename) @trusted {
 	enforce(exists(filename), "File with name " ~ filename ~ " does not exist");
 	return new typeof(return)(read(filename));
-=======
-T convertTo(T)(string var) {
-	import std.math : lround;
-
-	static if(isSomeString!T) {
-		return to!T(var);
-	} else static if(is(T == bool)) {
-		return var == "1";
-	} else static if(isIntegral!T) {
-		return to!T(var);
-	} else static if(isFloatingPoint!T) {
-		return to!T(var);
-	} else static if(is(T == DateTime)) {
-		if(var.canConvertToLong()) {
-			return doubleToDateTime(to!long(var));
-		} else if(var.canConvertToDouble()) {
-			return doubleToDateTime(to!double(var));
-		}
-		enforce(false, "Can not convert '" ~ var ~ "' to a DateTime");
-		assert(false, "Unreachable");
-	} else static if(is(T == Date)) {
-		if(var.canConvertToLong()) {
-			return longToDate(to!long(var));
-		} else if(var.canConvertToDouble()) {
-			return longToDate(lround(to!double(var)));
-		}
-		return stringToDate(var);
-	} else static if(is(T == TimeOfDay)) {
-		double l = to!double(var);
-		return doubleToTimeOfDay(l - cast(long)l);
-	} else {
-		static assert(false, T.stringof ~ " not supported");
-	}
-}
-
-private ZipArchive readFile(string filename) {
-	enforce(exists(filename), "File with name " ~ filename ~ " does not
-			exist");
-
-	auto file = new ZipArchive(read(filename));
-	return file;
->>>>>>> 4be25a2b
 }
 
 struct SheetNameId {
@@ -975,11 +930,7 @@
 	return ret;
 }
 
-<<<<<<< HEAD
-Data[] readSharedEntries(ZipArchive za, ArchiveMember am) @trusted {
-=======
-string[] readSharedEntries(ZipArchive za, ArchiveMember am) {
->>>>>>> 4be25a2b
+string[] readSharedEntries(ZipArchive za, ArchiveMember am) @trusted {
 	ubyte[] ss = za.expand(am);
 	string ssData = convertToString(ss);
 	auto dom = parseDOM(ssData);
@@ -1060,18 +1011,11 @@
 private immutable rs = r"[\+-]{0,1}[0-9][0-9]*\.[0-9]*";
 private auto rgx = ctRegex!rs;
 
-<<<<<<< HEAD
-private bool canConvertToDouble(in string s) {
-=======
-private bool canConvertToDoubleOld(string s) {
->>>>>>> 4be25a2b
+private bool canConvertToDoubleOld(in string s) {
 	auto cap = matchAll(s, rgx);
 	return cap.empty || cap.front.hit != s ? false : true;
 }
 
-<<<<<<< HEAD
-Data convert(in string s) @trusted {
-=======
 private bool canConvertToDouble(string s) pure @safe @nogc {
 	if(s.startsWith('+') || s.startsWith('-')) {
 		s = s[1 .. $];
@@ -1135,7 +1079,6 @@
 }
 
 string removeSpecialCharacter(string s) {
->>>>>>> 4be25a2b
 	struct ToRe {
 		string from;
 		string to;
@@ -1233,11 +1176,7 @@
 	return ret;
 }
 
-<<<<<<< HEAD
-Cell[] insertValueIntoCell(Cell[] cells, Data[] ss) @trusted {
-=======
-Cell[] insertValueIntoCell(Cell[] cells, string[] ss) {
->>>>>>> 4be25a2b
+Cell[] insertValueIntoCell(Cell[] cells, string[] ss) @trusted {
 	immutable excepted = ["n", "s", "b", "e", "str", "inlineStr"];
 	immutable same = ["n", "e", "str", "inlineStr"];
 	foreach(ref Cell c; cells) {
@@ -1290,10 +1229,6 @@
 			a.col < b.col ? b.col : a.col);
 }
 
-<<<<<<< HEAD
-@trusted unittest {
-	import std.math : approxEqual;
-=======
 string specialCharacterReplacement(string s) {
 	return s.replace("\"", "&quot;")
 		.replace("'", "&apos;")
@@ -1310,9 +1245,8 @@
 		.replace("&amp;", "&");
 }
 
-unittest {
+@trusted unittest {
 	import std.math : isClose;
->>>>>>> 4be25a2b
 	auto r = readSheet("multitable.xlsx", "wb1");
 	assert(isClose(r.table[12][5].xmlValue.to!double(), 26.74),
 			format("%s", r.table[12][5])
@@ -1411,13 +1345,8 @@
 	assert(equal(c2, r2), format("%s", c2));
 }
 
-<<<<<<< HEAD
 @trusted unittest {
-	import std.math : approxEqual;
-=======
-unittest {
 	import std.math : isClose;
->>>>>>> 4be25a2b
 	auto sheet = readSheet("toto.xlsx", "Trades");
 	writefln("%(%s\n%)", sheet.cells);
 
